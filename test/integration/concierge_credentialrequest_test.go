// Copyright 2020 the Pinniped contributors. All Rights Reserved.
// SPDX-License-Identifier: Apache-2.0

package integration

import (
	"context"
	"crypto/x509"
	"encoding/pem"
	"testing"
	"time"

	"github.com/stretchr/testify/assert"
	"github.com/stretchr/testify/require"
	jwtpkg "gopkg.in/square/go-jose.v2/jwt"
	corev1 "k8s.io/api/core/v1"
	"k8s.io/apimachinery/pkg/api/errors"
	metav1 "k8s.io/apimachinery/pkg/apis/meta/v1"

	auth1alpha1 "go.pinniped.dev/generated/1.19/apis/concierge/authentication/v1alpha1"
	loginv1alpha1 "go.pinniped.dev/generated/1.19/apis/concierge/login/v1alpha1"
	"go.pinniped.dev/test/library"
)

func TestUnsuccessfulCredentialRequest(t *testing.T) {
	library.SkipUnlessIntegration(t)

	ctx, cancel := context.WithTimeout(context.Background(), 10*time.Second)
	defer cancel()

	response, err := makeRequest(ctx, t, validCredentialRequestSpecWithRealToken(t, corev1.TypedLocalObjectReference{
		APIGroup: &auth1alpha1.SchemeGroupVersion.Group,
		Kind:     "WebhookAuthenticator",
		Name:     "some-webhook-that-does-not-exist",
	}))
	require.NoError(t, err)
	require.Nil(t, response.Status.Credential)
	require.NotNil(t, response.Status.Message)
	require.Equal(t, "authentication failed", *response.Status.Message)
}

func TestSuccessfulCredentialRequest(t *testing.T) {
	env := library.IntegrationEnv(t).WithCapability(library.ClusterSigningKeyIsAvailable)

	ctx, cancel := context.WithTimeout(context.Background(), 6*time.Minute)
	defer cancel()

	tests := []struct {
		name          string
		authenticator func(context.Context, *testing.T) corev1.TypedLocalObjectReference
		token         func(t *testing.T) (token string, username string, groups []string)
	}{
		{
			name:          "webhook",
			authenticator: library.CreateTestWebhookAuthenticator,
			token: func(t *testing.T) (string, string, []string) {
				return library.IntegrationEnv(t).TestUser.Token, env.TestUser.ExpectedUsername, env.TestUser.ExpectedGroups
			},
		},
		{
<<<<<<< HEAD
			name: "jwt authenticator",
			authenticator: func(t *testing.T) corev1.TypedLocalObjectReference {
				return library.CreateTestJWTAuthenticator(ctx, t, "email")
			},
=======
			name:          "jwt authenticator",
			authenticator: library.CreateTestJWTAuthenticatorForCLIUpstream,
>>>>>>> 3d4717b7
			token: func(t *testing.T) (string, string, []string) {
				pinnipedExe := library.PinnipedCLIPath(t)
				credOutput, _ := runPinnipedLoginOIDC(ctx, t, pinnipedExe)
				token := credOutput.Status.Token

				// By default, the JWTAuthenticator expects the username to be in the "username" claim and the
				// groups to be in the "groups" claim.
				// We are configuring pinniped to set the username to be the "email" claim from the token.
				username, groups := getJWTEmailAndGroupsClaims(t, token)

				return token, username, groups
			},
		},
	}
	for _, test := range tests {
		test := test
		t.Run(test.name, func(t *testing.T) {
			authenticator := test.authenticator(ctx, t)
			token, username, groups := test.token(t)

			var response *loginv1alpha1.TokenCredentialRequest
			successfulResponse := func() bool {
				var err error
				response, err = makeRequest(ctx, t, loginv1alpha1.TokenCredentialRequestSpec{
					Token:         token,
					Authenticator: authenticator,
				})
				require.NoError(t, err, "the request should never fail at the HTTP level")
				return response.Status.Credential != nil
			}
			assert.Eventually(t, successfulResponse, 10*time.Second, 500*time.Millisecond)
			require.NotNil(t, response)
			require.Emptyf(t, response.Status.Message, "value is: %q", safeDerefStringPtr(response.Status.Message))
			require.NotNil(t, response.Status.Credential)
			require.Empty(t, response.Spec)
			require.Empty(t, response.Status.Credential.Token)
			require.NotEmpty(t, response.Status.Credential.ClientCertificateData)
			require.Equal(t, username, getCommonName(t, response.Status.Credential.ClientCertificateData))
			require.ElementsMatch(t, groups, getOrganizations(t, response.Status.Credential.ClientCertificateData))
			require.NotEmpty(t, response.Status.Credential.ClientKeyData)
			require.NotNil(t, response.Status.Credential.ExpirationTimestamp)
			require.InDelta(t, 5*time.Minute, time.Until(response.Status.Credential.ExpirationTimestamp.Time), float64(time.Minute))

			// Create a client using the admin kubeconfig.
			adminClient := library.NewClientset(t)

			// Create a client using the certificate from the CredentialRequest.
			clientWithCertFromCredentialRequest := library.NewClientsetWithCertAndKey(
				t,
				response.Status.Credential.ClientCertificateData,
				response.Status.Credential.ClientKeyData,
			)

			t.Run(
				"access as user",
				library.AccessAsUserTest(ctx, adminClient, username, clientWithCertFromCredentialRequest),
			)
			for _, group := range groups {
				group := group
				t.Run(
					"access as group "+group,
					library.AccessAsGroupTest(ctx, adminClient, group, clientWithCertFromCredentialRequest),
				)
			}
		})
	}
}

func TestFailedCredentialRequestWhenTheRequestIsValidButTheTokenDoesNotAuthenticateTheUser(t *testing.T) {
	library.IntegrationEnv(t).WithCapability(library.ClusterSigningKeyIsAvailable)

	response, err := makeRequest(context.Background(), t, loginv1alpha1.TokenCredentialRequestSpec{Token: "not a good token"})

	require.NoError(t, err)

	require.Empty(t, response.Spec)
	require.Nil(t, response.Status.Credential)
	require.Equal(t, stringPtr("authentication failed"), response.Status.Message)
}

func TestCredentialRequest_ShouldFailWhenRequestDoesNotIncludeToken(t *testing.T) {
	library.IntegrationEnv(t).WithCapability(library.ClusterSigningKeyIsAvailable)

	response, err := makeRequest(context.Background(), t, loginv1alpha1.TokenCredentialRequestSpec{Token: ""})

	require.Error(t, err)
	statusError, isStatus := err.(*errors.StatusError)
	require.True(t, isStatus)

	require.Equal(t, 1, len(statusError.ErrStatus.Details.Causes))
	cause := statusError.ErrStatus.Details.Causes[0]
	require.Equal(t, metav1.CauseType("FieldValueRequired"), cause.Type)
	require.Equal(t, "Required value: token must be supplied", cause.Message)
	require.Equal(t, "spec.token.value", cause.Field)

	require.Empty(t, response.Spec)
	require.Nil(t, response.Status.Credential)
}

func TestCredentialRequest_OtherwiseValidRequestWithRealTokenShouldFailWhenTheClusterIsNotCapable(t *testing.T) {
	library.IntegrationEnv(t).WithoutCapability(library.ClusterSigningKeyIsAvailable)

	ctx, cancel := context.WithTimeout(context.Background(), 20*time.Second)
	defer cancel()

	testWebhook := library.CreateTestWebhookAuthenticator(ctx, t)

	response, err := makeRequest(ctx, t, validCredentialRequestSpecWithRealToken(t, testWebhook))

	require.NoError(t, err)

	require.Empty(t, response.Spec)
	require.Nil(t, response.Status.Credential)
	require.Equal(t, stringPtr("authentication failed"), response.Status.Message)
}

func makeRequest(ctx context.Context, t *testing.T, spec loginv1alpha1.TokenCredentialRequestSpec) (*loginv1alpha1.TokenCredentialRequest, error) {
	t.Helper()
	env := library.IntegrationEnv(t)

	client := library.NewAnonymousConciergeClientset(t)

	ctx, cancel := context.WithTimeout(ctx, 10*time.Second)
	defer cancel()

	return client.LoginV1alpha1().TokenCredentialRequests(env.ConciergeNamespace).Create(ctx, &loginv1alpha1.TokenCredentialRequest{
		TypeMeta:   metav1.TypeMeta{},
		ObjectMeta: metav1.ObjectMeta{Namespace: env.ConciergeNamespace},
		Spec:       spec,
	}, metav1.CreateOptions{})
}

func validCredentialRequestSpecWithRealToken(t *testing.T, authenticator corev1.TypedLocalObjectReference) loginv1alpha1.TokenCredentialRequestSpec {
	return loginv1alpha1.TokenCredentialRequestSpec{
		Token:         library.IntegrationEnv(t).TestUser.Token,
		Authenticator: authenticator,
	}
}

func stringPtr(s string) *string {
	return &s
}

func getCommonName(t *testing.T, certPEM string) string {
	t.Helper()

	pemBlock, _ := pem.Decode([]byte(certPEM))
	cert, err := x509.ParseCertificate(pemBlock.Bytes)
	require.NoError(t, err)

	return cert.Subject.CommonName
}

func getOrganizations(t *testing.T, certPEM string) []string {
	t.Helper()

	pemBlock, _ := pem.Decode([]byte(certPEM))
	cert, err := x509.ParseCertificate(pemBlock.Bytes)
	require.NoError(t, err)

	return cert.Subject.Organization
}

func safeDerefStringPtr(s *string) string {
	if s == nil {
		return "<nil>"
	}
	return *s
}

func getJWTEmailAndGroupsClaims(t *testing.T, jwt string) (string, []string) {
	t.Helper()

	token, err := jwtpkg.ParseSigned(jwt)
	require.NoError(t, err)

	var claims struct {
		Email  string   `json:"email"`
		Groups []string `json:"groups"`
	}
	err = token.UnsafeClaimsWithoutVerification(&claims)
	require.NoError(t, err)

	return claims.Email, claims.Groups
}<|MERGE_RESOLUTION|>--- conflicted
+++ resolved
@@ -58,15 +58,8 @@
 			},
 		},
 		{
-<<<<<<< HEAD
-			name: "jwt authenticator",
-			authenticator: func(t *testing.T) corev1.TypedLocalObjectReference {
-				return library.CreateTestJWTAuthenticator(ctx, t, "email")
-			},
-=======
 			name:          "jwt authenticator",
 			authenticator: library.CreateTestJWTAuthenticatorForCLIUpstream,
->>>>>>> 3d4717b7
 			token: func(t *testing.T) (string, string, []string) {
 				pinnipedExe := library.PinnipedCLIPath(t)
 				credOutput, _ := runPinnipedLoginOIDC(ctx, t, pinnipedExe)
@@ -74,8 +67,9 @@
 
 				// By default, the JWTAuthenticator expects the username to be in the "username" claim and the
 				// groups to be in the "groups" claim.
-				// We are configuring pinniped to set the username to be the "email" claim from the token.
-				username, groups := getJWTEmailAndGroupsClaims(t, token)
+				// However, we are configuring Pinniped in the `CreateTestJWTAuthenticatorForCLIUpstream` method above
+				// to read the username from the "sub" claim of the token instead.
+				username, groups := getJWTSubAndGroupsClaims(t, token)
 
 				return token, username, groups
 			},
@@ -237,18 +231,18 @@
 	return *s
 }
 
-func getJWTEmailAndGroupsClaims(t *testing.T, jwt string) (string, []string) {
+func getJWTSubAndGroupsClaims(t *testing.T, jwt string) (string, []string) {
 	t.Helper()
 
 	token, err := jwtpkg.ParseSigned(jwt)
 	require.NoError(t, err)
 
 	var claims struct {
-		Email  string   `json:"email"`
+		Sub    string   `json:"sub"`
 		Groups []string `json:"groups"`
 	}
 	err = token.UnsafeClaimsWithoutVerification(&claims)
 	require.NoError(t, err)
 
-	return claims.Email, claims.Groups
+	return claims.Sub, claims.Groups
 }